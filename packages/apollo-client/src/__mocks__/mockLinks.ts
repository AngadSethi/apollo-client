--- conflicted
+++ resolved
@@ -3,12 +3,8 @@
   ApolloLink,
   FetchResult,
   Observable,
-<<<<<<< HEAD
   DocumentNode,
   GraphQLRequest,
-=======
-  // Observer,
->>>>>>> 7ca81322
 } from 'apollo-link';
 
 import { print } from 'graphql/language/printer';
