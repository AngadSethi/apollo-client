--- conflicted
+++ resolved
@@ -1113,7 +1113,29 @@
     });
   }
 
-<<<<<<< HEAD
+  private getObservableQueryPromises(
+    includeStandby?: boolean,
+  ): Promise<ApolloQueryResult<any>>[] {
+    const observableQueryPromises: Promise<ApolloQueryResult<any>>[] = [];
+    this.queries.forEach(({ observableQuery }, queryId) => {
+      if (!observableQuery) return;
+      const fetchPolicy = observableQuery.options.fetchPolicy;
+
+      observableQuery.resetLastResults();
+      if (
+        fetchPolicy !== 'cache-only' &&
+        (includeStandby || fetchPolicy !== 'standby')
+      ) {
+        observableQueryPromises.push(observableQuery.refetch());
+      }
+
+      this.setQuery(queryId, () => ({ newData: null }));
+      this.invalidate(true, queryId);
+    });
+
+    return observableQueryPromises;
+  }
+
   /**
    * Given a loadingState tree, update it with the patch by traversing its path
    */
@@ -1153,29 +1175,6 @@
       }
     }
     return copy;
-=======
-  private getObservableQueryPromises(
-    includeStandby?: boolean,
-  ): Promise<ApolloQueryResult<any>>[] {
-    const observableQueryPromises: Promise<ApolloQueryResult<any>>[] = [];
-    this.queries.forEach(({ observableQuery }, queryId) => {
-      if (!observableQuery) return;
-      const fetchPolicy = observableQuery.options.fetchPolicy;
-
-      observableQuery.resetLastResults();
-      if (
-        fetchPolicy !== 'cache-only' &&
-        (includeStandby || fetchPolicy !== 'standby')
-      ) {
-        observableQueryPromises.push(observableQuery.refetch());
-      }
-
-      this.setQuery(queryId, () => ({ newData: null }));
-      this.invalidate(true, queryId);
-    });
-
-    return observableQueryPromises;
->>>>>>> 1e1956b1
   }
 
   // Takes a request id, query id, a query document and information associated with the query
