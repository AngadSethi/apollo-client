--- conflicted
+++ resolved
@@ -44,12 +44,9 @@
   QueryListener,
   ApolloQueryResult,
   FetchType,
-<<<<<<< HEAD
+  OperationVariables,
   ExecutionPatchResult,
   isPatch,
-=======
-  OperationVariables,
->>>>>>> e1f3a04c
 } from './types';
 import { graphQLResultHasError } from 'apollo-utilities';
 
@@ -1210,7 +1207,6 @@
           reject(error);
         },
         complete: () => {
-          console.log('apollo client complete!');
           this.removeFetchQueryPromise(requestId);
           this.setQuery(queryId, ({ subscriptions }) => ({
             subscriptions: subscriptions.filter(x => x !== subscription),
