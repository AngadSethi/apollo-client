--- conflicted
+++ resolved
@@ -41,13 +41,9 @@
     "json-stable-stringify": "1.0.1"
   },
   "devDependencies": {
-<<<<<<< HEAD
+    "@types/graphql": "0.12.7",
+    "@types/jest": "21.1.10",
     "@types/json-stable-stringify": "1.0.32",
-    "@types/graphql": "0.12.5",
-=======
-    "@types/graphql": "0.12.7",
->>>>>>> b4b5850b
-    "@types/jest": "21.1.10",
     "@types/lodash": "4.14.108",
     "@types/node": "8.10.15",
     "browserify": "15.2.0",
