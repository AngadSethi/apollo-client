import { invariant, __DEV__ } from '../utilities/globals';
import { DocumentNode } from 'graphql';
import { equal } from '@wry/equality';

import { NetworkStatus, isNetworkRequestInFlight } from './networkStatus';
import {
  Concast,
  cloneDeep,
  compact,
  getOperationDefinition,
  Observable,
  Observer,
  ObservableSubscription,
  iterateObserversSafely,
  fixObservableSubclass,
  getQueryDefinition,
} from '../utilities';
import { ApolloError } from '../errors';
import { QueryManager } from './QueryManager';
import {
  ApolloQueryResult,
  OperationVariables,
  TypedDocumentNode,
} from './types';
import {
  WatchQueryOptions,
  FetchMoreQueryOptions,
  SubscribeToMoreOptions,
  NextFetchPolicyContext,
} from './watchQueryOptions';
import { QueryInfo } from './QueryInfo';
import { MissingFieldError } from '../cache';
import { MissingTree } from '../cache/core/types/common';
import { equalByQuery } from './equalByQuery';

const {
  assign,
  hasOwnProperty,
} = Object;

export interface FetchMoreOptions<
  TData = any,
  TVariables = OperationVariables
> {
  updateQuery?: (
    previousQueryResult: TData,
    options: {
      fetchMoreResult?: TData;
      variables?: TVariables;
    },
  ) => TData;
}

export interface UpdateQueryOptions<TVariables> {
  variables?: TVariables;
}

interface Last<TData, TVariables> {
  result: ApolloQueryResult<TData>;
  variables?: TVariables;
  error?: ApolloError;
}

export class ObservableQuery<
  TData = any,
  TVariables extends OperationVariables = OperationVariables
> extends Observable<ApolloQueryResult<TData>> {
  public readonly options: WatchQueryOptions<TVariables, TData>;
  public readonly queryId: string;
  public readonly queryName?: string;

  public get query(): TypedDocumentNode<TData, TVariables> {
    // This transform is heavily cached, so it should not be expensive to
    // transform the same this.options.query document repeatedly.
    return this.queryManager.transform(this.options.query).document;
  }

  // Computed shorthand for this.options.variables, preserved for
  // backwards compatibility.
  public get variables(): TVariables | undefined {
    return this.options.variables;
  }

  private isTornDown: boolean;
  private queryManager: QueryManager<any>;
  private observers = new Set<Observer<ApolloQueryResult<TData>>>();
  private subscriptions = new Set<ObservableSubscription>();

  private last?: Last<TData, TVariables>;

  private queryInfo: QueryInfo;

  // When this.concast is defined, this.observer is the Observer currently
  // subscribed to that Concast.
  private concast?: Concast<ApolloQueryResult<TData>>;
  private observer?: Observer<ApolloQueryResult<TData>>;

  private pollingInfo?: {
    interval: number;
    timeout: ReturnType<typeof setTimeout>;
  };

  constructor({
    queryManager,
    queryInfo,
    options,
  }: {
    queryManager: QueryManager<any>;
    queryInfo: QueryInfo;
    options: WatchQueryOptions<TVariables, TData>;
  }) {
    super((observer: Observer<ApolloQueryResult<TData>>) => {
      // Zen Observable has its own error function, so in order to log correctly
      // we need to provide a custom error callback.
      try {
        var subObserver = (observer as any)._subscription._observer;
        if (subObserver && !subObserver.error) {
          subObserver.error = defaultSubscriptionObserverErrorCallback;
        }
      } catch {}

      const first = !this.observers.size;
      this.observers.add(observer);

      // Deliver most recent error or result.
      const last = this.last;
      if (last && last.error) {
        observer.error && observer.error(last.error);
      } else if (last && last.result) {
        observer.next && observer.next(last.result);
      }

      // Initiate observation of this query if it hasn't been reported to
      // the QueryManager yet.
      if (first) {
        // Blindly catching here prevents unhandled promise rejections,
        // and is safe because the ObservableQuery handles this error with
        // this.observer.error, so we're not just swallowing the error by
        // ignoring it here.
        this.reobserve().catch(() => {});
      }

      return () => {
        if (this.observers.delete(observer) && !this.observers.size) {
          this.tearDownQuery();
        }
      };
    });

    // related classes
    this.queryInfo = queryInfo;
    this.queryManager = queryManager;

    // active state
    this.isTornDown = false;

    const {
      watchQuery: {
        fetchPolicy: defaultFetchPolicy = "cache-first",
      } = {},
    } = queryManager.defaultOptions;

    const {
      fetchPolicy = defaultFetchPolicy,
      initialFetchPolicy = (
        // Make sure we don't store "standby" as the initialFetchPolicy.
        fetchPolicy === "standby" ? defaultFetchPolicy : fetchPolicy
      ),
    } = options;

    this.options = {
      ...options,

      // Remember the initial options.fetchPolicy so we can revert back to this
      // policy when variables change. This information can also be specified
      // (or overridden) by providing options.initialFetchPolicy explicitly.
      initialFetchPolicy,

      // This ensures this.options.fetchPolicy always has a string value, in
      // case options.fetchPolicy was not provided.
      fetchPolicy,
    };

    this.queryId = queryInfo.queryId || queryManager.generateQueryId();

    const opDef = getOperationDefinition(this.query);
    this.queryName = opDef && opDef.name && opDef.name.value;
  }

  public result(): Promise<ApolloQueryResult<TData>> {
    return new Promise((resolve, reject) => {
      // TODO: this code doesn’t actually make sense insofar as the observer
      // will never exist in this.observers due how zen-observable wraps observables.
      // https://github.com/zenparsing/zen-observable/blob/master/src/Observable.js#L169
      const observer: Observer<ApolloQueryResult<TData>> = {
        next: (result: ApolloQueryResult<TData>) => {
          resolve(result);

          // Stop the query within the QueryManager if we can before
          // this function returns.
          //
          // We do this in order to prevent observers piling up within
          // the QueryManager. Notice that we only fully unsubscribe
          // from the subscription in a setTimeout(..., 0)  call. This call can
          // actually be handled by the browser at a much later time. If queries
          // are fired in the meantime, observers that should have been removed
          // from the QueryManager will continue to fire, causing an unnecessary
          // performance hit.
          this.observers.delete(observer);
          if (!this.observers.size) {
            this.queryManager.removeQuery(this.queryId);
          }

          setTimeout(() => {
            subscription.unsubscribe();
          }, 0);
        },
        error: reject,
      };
      const subscription = this.subscribe(observer);
    });
  }

  public getCurrentResult(saveAsLastResult = true): ApolloQueryResult<TData> {
    // Use the last result as long as the variables match this.variables.
    const lastResult = this.getLastResult(true);

    const networkStatus =
      this.queryInfo.networkStatus ||
      (lastResult && lastResult.networkStatus) ||
      NetworkStatus.ready;

    const result = {
      ...lastResult,
      loading: isNetworkRequestInFlight(networkStatus),
      networkStatus,
    } as ApolloQueryResult<TData>;

    const { fetchPolicy = "cache-first" } = this.options;
    if (
      // These fetch policies should never deliver data from the cache, unless
      // redelivering a previously delivered result.
      fetchPolicy === 'network-only' ||
      fetchPolicy === 'no-cache' ||
      fetchPolicy === 'standby' ||
      // If this.options.query has @client(always: true) fields, we cannot
      // trust diff.result, since it was read from the cache without running
      // local resolvers (and it's too late to run resolvers now, since we must
      // return a result synchronously).
      this.queryManager.transform(this.options.query).hasForcedResolvers
    ) {
      // Fall through.
    } else {
      const diff = this.queryInfo.getDiff();

      if (diff.complete || this.options.returnPartialData) {
        result.data = diff.result;
      }

      if (equal(result.data, {})) {
        result.data = void 0 as any;
      }

      if (diff.complete) {
        // Similar to setting result.partial to false, but taking advantage of the
        // falsiness of missing fields.
        delete result.partial;

        // If the diff is complete, and we're using a FetchPolicy that
        // terminates after a complete cache read, we can assume the next result
        // we receive will have NetworkStatus.ready and !loading.
        if (
          diff.complete &&
          result.networkStatus === NetworkStatus.loading &&
          (fetchPolicy === 'cache-first' ||
          fetchPolicy === 'cache-only')
        ) {
          result.networkStatus = NetworkStatus.ready;
          result.loading = false;
        }
      } else {
        result.partial = true;
      }

      if (
        __DEV__ &&
        !diff.complete &&
        !this.options.partialRefetch &&
        !result.loading &&
        !result.data &&
        !result.error
      ) {
        logMissingFieldErrors(diff.missing);
      }
    }

    if (saveAsLastResult) {
      this.updateLastResult(result);
    }

    return result;
  }

  // Compares newResult to the snapshot we took of this.lastResult when it was
  // first received.
  public isDifferentFromLastResult(
    newResult: ApolloQueryResult<TData>,
    variables?: TVariables
  ) {
    if (!this.last) {
      return true;
    }

    const { query } = this.options;
    const resultIsDifferent =
      this.queryManager.transform(query).hasNonreactiveDirective
        ? !equalByQuery(
            query,
            this.last.result,
            newResult,
            this.variables,
          )
        : !equal(this.last.result, newResult);

    return (
      resultIsDifferent ||
      (variables && !equal(this.last.variables, variables))
    );
  }

  private getLast<K extends keyof Last<TData, TVariables>>(
    key: K,
    variablesMustMatch?: boolean,
  ) {
    const last = this.last;
    if (
      last &&
      last[key] &&
      (!variablesMustMatch || equal(last.variables, this.variables))
    ) {
      return last[key];
    }
  }

  public getLastResult(variablesMustMatch?: boolean): ApolloQueryResult<TData> | undefined {
    return this.getLast("result", variablesMustMatch);
  }

  public getLastError(variablesMustMatch?: boolean): ApolloError | undefined {
    return this.getLast("error", variablesMustMatch);
  }

  public resetLastResults(): void {
    delete this.last;
    this.isTornDown = false;
  }

  public resetQueryStoreErrors() {
    this.queryManager.resetErrors(this.queryId);
  }

  /**
   * Update the variables of this observable query, and fetch the new results.
   * This method should be preferred over `setVariables` in most use cases.
   *
   * @param variables: The new set of variables. If there are missing variables,
   * the previous values of those variables will be used.
   */
  public refetch(variables?: Partial<TVariables>): Promise<ApolloQueryResult<TData>> {
    const reobserveOptions: Partial<WatchQueryOptions<TVariables, TData>> = {
      // Always disable polling for refetches.
      pollInterval: 0,
    };

    // Unless the provided fetchPolicy always consults the network
    // (no-cache, network-only, or cache-and-network), override it with
    // network-only to force the refetch for this fetchQuery call.
    const { fetchPolicy } = this.options;
    if (fetchPolicy === 'cache-and-network') {
      reobserveOptions.fetchPolicy = fetchPolicy;
    } else if (fetchPolicy === 'no-cache') {
      reobserveOptions.fetchPolicy = 'no-cache';
    } else {
      reobserveOptions.fetchPolicy = 'network-only';
    }

    if (__DEV__ && variables && hasOwnProperty.call(variables, "variables")) {
      const queryDef = getQueryDefinition(this.query);
      const vars = queryDef.variableDefinitions;
      if (!vars || !vars.some(v => v.variable.name.value === "variables")) {
        invariant.warn(`Called refetch(${
          JSON.stringify(variables)
        }) for query ${
          queryDef.name?.value || JSON.stringify(queryDef)
        }, which does not declare a $variables variable.
Did you mean to call refetch(variables) instead of refetch({ variables })?`);
      }
    }

    if (variables && !equal(this.options.variables, variables)) {
      // Update the existing options with new variables
      reobserveOptions.variables = this.options.variables = {
        ...this.options.variables,
        ...variables,
      } as TVariables;
    }

    this.queryInfo.resetLastWrite();
    return this.reobserve(reobserveOptions, NetworkStatus.refetch);
  }

  public fetchMore<
    TFetchData = TData,
    TFetchVars extends OperationVariables = TVariables,
  >(fetchMoreOptions: FetchMoreQueryOptions<TFetchVars, TFetchData> & {
    updateQuery?: (
      previousQueryResult: TData,
      options: {
        fetchMoreResult: TFetchData;
        variables: TFetchVars;
      },
    ) => TData;
  }): Promise<ApolloQueryResult<TFetchData>> {
    const combinedOptions = {
      ...(fetchMoreOptions.query ? fetchMoreOptions : {
        ...this.options,
        query: this.query,
        ...fetchMoreOptions,
        variables: {
          ...this.options.variables,
          ...fetchMoreOptions.variables,
        },
      }),
      // The fetchMore request goes immediately to the network and does
      // not automatically write its result to the cache (hence no-cache
      // instead of network-only), because we allow the caller of
      // fetchMore to provide an updateQuery callback that determines how
      // the data gets written to the cache.
      fetchPolicy: "no-cache",
    } as WatchQueryOptions<TFetchVars, TFetchData>;

    const qid = this.queryManager.generateQueryId();

    // Simulate a loading result for the original query with
    // result.networkStatus === NetworkStatus.fetchMore.
    const { queryInfo } = this;
    const originalNetworkStatus = queryInfo.networkStatus;
    queryInfo.networkStatus = NetworkStatus.fetchMore;
    if (combinedOptions.notifyOnNetworkStatusChange) {
      this.observe();
    }

    const updatedQuerySet = new Set<DocumentNode>();

    return this.queryManager.fetchQuery(
      qid,
      combinedOptions,
      NetworkStatus.fetchMore,
    ).then(fetchMoreResult => {
      this.queryManager.removeQuery(qid);

      if (queryInfo.networkStatus === NetworkStatus.fetchMore) {
        queryInfo.networkStatus = originalNetworkStatus;
      }

      // Performing this cache update inside a cache.batch transaction ensures
      // any affected cache.watch watchers are notified at most once about any
      // updates. Most watchers will be using the QueryInfo class, which
      // responds to notifications by calling reobserveCacheFirst to deliver
      // fetchMore cache results back to this ObservableQuery.
      this.queryManager.cache.batch({
        update: cache => {
          const { updateQuery } = fetchMoreOptions;
          if (updateQuery) {
            cache.updateQuery({
              query: this.query,
              variables: this.variables,
              returnPartialData: true,
              optimistic: false,
            }, previous => updateQuery(previous!, {
              fetchMoreResult: fetchMoreResult.data,
              variables: combinedOptions.variables as TFetchVars,
            }));

          } else {
            // If we're using a field policy instead of updateQuery, the only
            // thing we need to do is write the new data to the cache using
            // combinedOptions.variables (instead of this.variables, which is
            // what this.updateQuery uses, because it works by abusing the
            // original field value, keyed by the original variables).
            cache.writeQuery({
              query: combinedOptions.query,
              variables: combinedOptions.variables,
              data: fetchMoreResult.data,
            });
          }
        },

        onWatchUpdated: watch => {
          // Record the DocumentNode associated with any watched query whose
          // data were updated by the cache writes above.
          updatedQuerySet.add(watch.query);
        },
      });

      return fetchMoreResult;

    }).finally(() => {
      // In case the cache writes above did not generate a broadcast
      // notification (which would have been intercepted by onWatchUpdated),
      // likely because the written data were the same as what was already in
      // the cache, we still want fetchMore to deliver its final loading:false
      // result with the unchanged data.
      if (!updatedQuerySet.has(this.query)) {
        reobserveCacheFirst(this);
      }
    });
  }

  // XXX the subscription variables are separate from the query variables.
  // if you want to update subscription variables, right now you have to do that separately,
  // and you can only do it by stopping the subscription and then subscribing again with new variables.
  public subscribeToMore<
    TSubscriptionData = TData,
    TSubscriptionVariables extends OperationVariables = TVariables
  >(
    options: SubscribeToMoreOptions<
      TData,
      TSubscriptionVariables,
      TSubscriptionData
    >,
  ) {
    const subscription = this.queryManager
      .startGraphQLSubscription({
        query: options.document,
        variables: options.variables,
        context: options.context,
      })
      .subscribe({
        next: (subscriptionData: { data: TSubscriptionData }) => {
          const { updateQuery } = options;
          if (updateQuery) {
            this.updateQuery<TSubscriptionVariables>(
              (previous, { variables }) =>
                updateQuery(previous, {
                  subscriptionData,
                  variables,
                }),
            );
          }
        },
        error: (err: any) => {
          if (options.onError) {
            options.onError(err);
            return;
          }
          invariant.error('Unhandled GraphQL subscription error', err);
        },
      });

    this.subscriptions.add(subscription);

    return () => {
      if (this.subscriptions.delete(subscription)) {
        subscription.unsubscribe();
      }
    };
  }

  public setOptions(
    newOptions: Partial<WatchQueryOptions<TVariables, TData>>,
  ): Promise<ApolloQueryResult<TData>> {
    return this.reobserve(newOptions);
  }

  /**
   * This is for *internal* use only. Most users should instead use `refetch`
   * in order to be properly notified of results even when they come from cache.
   *
   * Update the variables of this observable query, and fetch the new results
   * if they've changed. If you want to force new results, use `refetch`.
   *
   * Note: the `next` callback will *not* fire if the variables have not changed
   * or if the result is coming from cache.
   *
   * Note: the promise will return the old results immediately if the variables
   * have not changed.
   *
   * Note: the promise will return null immediately if the query is not active
   * (there are no subscribers).
   *
   * @private
   *
   * @param variables: The new set of variables. If there are missing variables,
   * the previous values of those variables will be used.
   */
  public setVariables(
    variables: TVariables,
  ): Promise<ApolloQueryResult<TData> | void> {
    if (equal(this.variables, variables)) {
      // If we have no observers, then we don't actually want to make a network
      // request. As soon as someone observes the query, the request will kick
      // off. For now, we just store any changes. (See #1077)
      return this.observers.size
        ? this.result()
        : Promise.resolve();
    }

    this.options.variables = variables;

    // See comment above
    if (!this.observers.size) {
      return Promise.resolve();
    }

    return this.reobserve({
      // Reset options.fetchPolicy to its original value.
      fetchPolicy: this.options.initialFetchPolicy,
      variables,
    }, NetworkStatus.setVariables);
  }

  public updateQuery<TVars extends OperationVariables = TVariables>(
    mapFn: (
      previousQueryResult: TData,
      options: Pick<WatchQueryOptions<TVars, TData>, "variables">,
    ) => TData,
  ): void {
    const { queryManager } = this;
    const { result } = queryManager.cache.diff<TData>({
      query: this.options.query,
      variables: this.variables,
      returnPartialData: true,
      optimistic: false,
    });

    const newResult = mapFn(result!, {
      variables: (this as any).variables,
    });

    if (newResult) {
      queryManager.cache.writeQuery({
        query: this.options.query,
        data: newResult,
        variables: this.variables,
      });

      queryManager.broadcastQueries();
    }
  }

  public startPolling(pollInterval: number) {
    this.options.pollInterval = pollInterval;
    this.updatePolling();
  }

  public stopPolling() {
    this.options.pollInterval = 0;
    this.updatePolling();
  }

  // Update options.fetchPolicy according to options.nextFetchPolicy.
  private applyNextFetchPolicy(
    reason: NextFetchPolicyContext<TData, TVariables>["reason"],
    // It's possible to use this method to apply options.nextFetchPolicy to
    // options.fetchPolicy even if options !== this.options, though that happens
    // most often when the options are temporary, used for only one request and
    // then thrown away, so nextFetchPolicy may not end up mattering.
    options: WatchQueryOptions<TVariables, TData>,
  ) {
    if (options.nextFetchPolicy) {
      const {
        fetchPolicy = "cache-first",
        initialFetchPolicy = fetchPolicy,
      } = options;

      if (fetchPolicy === "standby") {
        // Do nothing, leaving options.fetchPolicy unchanged.
      } else if (typeof options.nextFetchPolicy === "function") {
        // When someone chooses "cache-and-network" or "network-only" as their
        // initial FetchPolicy, they often do not want future cache updates to
        // trigger unconditional network requests, which is what repeatedly
        // applying the "cache-and-network" or "network-only" policies would
        // seem to imply. Instead, when the cache reports an update after the
        // initial network request, it may be desirable for subsequent network
        // requests to be triggered only if the cache result is incomplete. To
        // that end, the options.nextFetchPolicy option provides an easy way to
        // update options.fetchPolicy after the initial network request, without
        // having to call observableQuery.setOptions.
        options.fetchPolicy = options.nextFetchPolicy(fetchPolicy, {
          reason,
          options,
          observable: this,
          initialFetchPolicy,
        });
      } else if (reason === "variables-changed") {
        options.fetchPolicy = initialFetchPolicy;
      } else {
        options.fetchPolicy = options.nextFetchPolicy;
      }
    }

    return options.fetchPolicy;
  }

  private fetch(
    options: WatchQueryOptions<TVariables, TData>,
    newNetworkStatus?: NetworkStatus,
  ) {
    // TODO Make sure we update the networkStatus (and infer fetchVariables)
    // before actually committing to the fetch.
    this.queryManager.setObservableQuery(this);
    return this.queryManager['fetchConcastWithInfo'](
      this.queryId,
      options,
      newNetworkStatus,
    );
  }

  // Turns polling on or off based on this.options.pollInterval.
  private updatePolling() {
    // Avoid polling in SSR mode
    if (this.queryManager.ssrMode) {
      return;
    }

    const {
      pollingInfo,
      options: {
        pollInterval,
      },
    } = this;

    if (!pollInterval) {
      if (pollingInfo) {
        clearTimeout(pollingInfo.timeout);
        delete this.pollingInfo;
      }
      return;
    }

    if (pollingInfo &&
        pollingInfo.interval === pollInterval) {
      return;
    }

    invariant(
      pollInterval,
      'Attempted to start a polling query without a polling interval.',
    );

    const info = pollingInfo || (this.pollingInfo = {} as any);
    info.interval = pollInterval;

    const maybeFetch = () => {
      if (this.pollingInfo) {
        if (!isNetworkRequestInFlight(this.queryInfo.networkStatus)) {
          this.reobserve({
            // Most fetchPolicy options don't make sense to use in a polling context, as
            // users wouldn't want to be polling the cache directly. However, network-only and
            // no-cache are both useful for when the user wants to control whether or not the
            // polled results are written to the cache.
            fetchPolicy: this.options.initialFetchPolicy === 'no-cache' ? 'no-cache' : 'network-only',
          }, NetworkStatus.poll).then(poll, poll);
        } else {
          poll();
        }
      };
    };

    const poll = () => {
      const info = this.pollingInfo;
      if (info) {
        clearTimeout(info.timeout);
        info.timeout = setTimeout(maybeFetch, info.interval);
      }
    };

    poll();
  }

  private updateLastResult(
    newResult: ApolloQueryResult<TData>,
    variables = this.variables,
  ) {
    let error: ApolloError | undefined = this.getLastError();
    // Preserve this.last.error unless the variables have changed.
    if (error && this.last && !equal(variables, this.last.variables)) {
      error = void 0;
    }
    return this.last = {
      result: this.queryManager.assumeImmutableResults
        ? newResult
        : cloneDeep(newResult),
      variables,
      ...(error ? { error } : null),
    };
  }

  public reobserveAsConcast(
    newOptions?: Partial<WatchQueryOptions<TVariables, TData>>,
<<<<<<< HEAD
    newNetworkStatus?: NetworkStatus
  ): Promise<ApolloQueryResult<TData>> {
=======
    newNetworkStatus?: NetworkStatus,
  ): Concast<ApolloQueryResult<TData>> {
>>>>>>> 16f44b2c
    this.isTornDown = false;

    const useDisposableConcast =
      // Refetching uses a disposable Concast to allow refetches using different
      // options/variables, without permanently altering the options of the
      // original ObservableQuery.
      newNetworkStatus === NetworkStatus.refetch ||
      // The fetchMore method does not actually call the reobserve method, but,
      // if it did, it would definitely use a disposable Concast.
      newNetworkStatus === NetworkStatus.fetchMore ||
      // Polling uses a disposable Concast so the polling options (which force
      // fetchPolicy to be "network-only" or "no-cache") won't override the original options.
      newNetworkStatus === NetworkStatus.poll;

    // Save the old variables, since Object.assign may modify them below.
    const oldVariables = this.options.variables;
    const oldFetchPolicy = this.options.fetchPolicy;

    const mergedOptions = compact(this.options, newOptions || {});
    const options = useDisposableConcast
      // Disposable Concast fetches receive a shallow copy of this.options
      // (merged with newOptions), leaving this.options unmodified.
      ? mergedOptions
      : assign(this.options, mergedOptions);

    if (!useDisposableConcast) {
      // We can skip calling updatePolling if we're not changing this.options.
      this.updatePolling();

      // Reset options.fetchPolicy to its original value when variables change,
      // unless a new fetchPolicy was provided by newOptions.
      if (
        newOptions &&
        newOptions.variables &&
        !equal(newOptions.variables, oldVariables) &&
        // Don't mess with the fetchPolicy if it's currently "standby".
        options.fetchPolicy !== "standby" &&
        // If we're changing the fetchPolicy anyway, don't try to change it here
        // using applyNextFetchPolicy. The explicit options.fetchPolicy wins.
        options.fetchPolicy === oldFetchPolicy
      ) {
        this.applyNextFetchPolicy("variables-changed", options);
        if (newNetworkStatus === void 0) {
          newNetworkStatus = NetworkStatus.setVariables;
        }
      }
    }

    const variables = options.variables && { ...options.variables };
    const { concast, fromLink } = this.fetch(options, newNetworkStatus);
    const observer: Observer<ApolloQueryResult<TData>> = {
      next: result => {
        this.reportResult(result, variables);
      },
      error: error => {
        this.reportError(error, variables);
      },
    };

    if (!useDisposableConcast && fromLink) {
      // We use the {add,remove}Observer methods directly to avoid wrapping
      // observer with an unnecessary SubscriptionObserver object.
      if (this.concast && this.observer) {
        this.concast.removeObserver(this.observer);
      }

      this.concast = concast;
      this.observer = observer;
    }

    concast.addObserver(observer);

    return concast;
  }

  public reobserve(
    newOptions?: Partial<WatchQueryOptions<TVariables, TData>>,
    newNetworkStatus?: NetworkStatus,
  ) {
    return this.reobserveAsConcast(newOptions, newNetworkStatus).promise;
  }

  // (Re)deliver the current result to this.observers without applying fetch
  // policies or making network requests.
  private observe() {
    this.reportResult(
      // Passing false is important so that this.getCurrentResult doesn't
      // save the fetchMore result as this.lastResult, causing it to be
      // ignored due to the this.isDifferentFromLastResult check in
      // this.reportResult.
      this.getCurrentResult(false),
      this.variables,
    );
  }

  private reportResult(
    result: ApolloQueryResult<TData>,
    variables: TVariables | undefined,
  ) {
    const lastError = this.getLastError();
    const isDifferent = this.isDifferentFromLastResult(result, variables);
    // Update the last result even when isDifferentFromLastResult returns false,
    // because the query may be using the @nonreactive directive, and we want to
    // save the the latest version of any nonreactive subtrees (in case
    // getCurrentResult is called), even though we skip broadcasting changes.
    if (lastError || !result.partial || this.options.returnPartialData) {
      this.updateLastResult(result, variables);
    }
    if (lastError || isDifferent) {
      iterateObserversSafely(this.observers, "next", result);
    }
  }

  private reportError(
    error: ApolloError,
    variables: TVariables | undefined,
  ) {
    // Since we don't get the current result on errors, only the error, we
    // must mirror the updates that occur in QueryStore.markQueryError here
    const errorResult = {
      ...this.getLastResult(),
      error,
      errors: error.graphQLErrors,
      networkStatus: NetworkStatus.error,
      loading: false,
    } as ApolloQueryResult<TData>;

    this.updateLastResult(errorResult, variables);

    iterateObserversSafely(this.observers, 'error', this.last!.error = error);
  }

  public hasObservers() {
    return this.observers.size > 0;
  }

  private tearDownQuery() {
    if (this.isTornDown) return;
    if (this.concast && this.observer) {
      this.concast.removeObserver(this.observer);
      delete this.concast;
      delete this.observer;
    }

    this.stopPolling();
    // stop all active GraphQL subscriptions
    this.subscriptions.forEach(sub => sub.unsubscribe());
    this.subscriptions.clear();
    this.queryManager.stopQuery(this.queryId);
    this.observers.clear();
    this.isTornDown = true;
  }
}

// Necessary because the ObservableQuery constructor has a different
// signature than the Observable constructor.
fixObservableSubclass(ObservableQuery);

// Reobserve with fetchPolicy effectively set to "cache-first", triggering
// delivery of any new data from the cache, possibly falling back to the network
// if any cache data are missing. This allows _complete_ cache results to be
// delivered without also kicking off unnecessary network requests when
// this.options.fetchPolicy is "cache-and-network" or "network-only". When
// this.options.fetchPolicy is any other policy ("cache-first", "cache-only",
// "standby", or "no-cache"), we call this.reobserve() as usual.
export function reobserveCacheFirst<TData, TVars extends OperationVariables>(
  obsQuery: ObservableQuery<TData, TVars>,
) {
  const { fetchPolicy, nextFetchPolicy } = obsQuery.options;

  if (
    fetchPolicy === "cache-and-network" ||
    fetchPolicy === "network-only"
  ) {
    return obsQuery.reobserve({
      fetchPolicy: "cache-first",
      // Use a temporary nextFetchPolicy function that replaces itself with the
      // previous nextFetchPolicy value and returns the original fetchPolicy.
      nextFetchPolicy(this: WatchQueryOptions<TVars, TData>) {
        // Replace this nextFetchPolicy function in the options object with the
        // original this.options.nextFetchPolicy value.
        this.nextFetchPolicy = nextFetchPolicy;
        // If the original nextFetchPolicy value was a function, give it a
        // chance to decide what happens here.
        if (typeof nextFetchPolicy === "function") {
          return nextFetchPolicy.apply(this, arguments);
        }
        // Otherwise go back to the original this.options.fetchPolicy.
        return fetchPolicy!;
      },
    });
  }

  return obsQuery.reobserve();
}

function defaultSubscriptionObserverErrorCallback(error: ApolloError) {
  invariant.error('Unhandled error', error.message, error.stack);
}

export function logMissingFieldErrors(
  missing: MissingFieldError[] | MissingTree | undefined,
) {
  if (__DEV__ && missing) {
    invariant.debug(`Missing cache result fields: ${
      JSON.stringify(missing)
    }`, missing);
  }
}<|MERGE_RESOLUTION|>--- conflicted
+++ resolved
@@ -799,13 +799,8 @@
 
   public reobserveAsConcast(
     newOptions?: Partial<WatchQueryOptions<TVariables, TData>>,
-<<<<<<< HEAD
-    newNetworkStatus?: NetworkStatus
-  ): Promise<ApolloQueryResult<TData>> {
-=======
     newNetworkStatus?: NetworkStatus,
   ): Concast<ApolloQueryResult<TData>> {
->>>>>>> 16f44b2c
     this.isTornDown = false;
 
     const useDisposableConcast =
