--- conflicted
+++ resolved
@@ -510,19 +510,13 @@
 
       // wait a tick in case we are in the middle of rendering a component
       Promise.resolve().then(() => {
-<<<<<<< HEAD
-        if (result.error) {
+        if (error) {
           this.onError(result.error);
         } else if (
           result.data &&
           previousResult?.networkStatus !== result.networkStatus &&
           result.networkStatus === NetworkStatus.ready
         ) {
-=======
-        if (error) {
-          this.onError(error);
-        } else if (result.data) {
->>>>>>> 5c5ca9b0
           this.onCompleted(result.data);
         }
       }).catch(error => {
