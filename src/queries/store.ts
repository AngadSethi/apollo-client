import {
  ApolloAction,
  isQueryInitAction,
  isQueryResultAction,
  isQueryErrorAction,
  isQueryResultClientAction,
  isQueryStopAction,
  isStoreResetAction,
  StoreResetAction,
} from '../actions';

import {
  graphQLResultHasError,
} from '../data/storeUtils';

import {
  SelectionSet,
  GraphQLError,
} from 'graphql';

import isEqual = require('lodash/isEqual');

export interface QueryStore {
  [queryId: string]: QueryStoreValue;
}

export enum NetworkStatus {
  loading = 1,
  setVariables = 2,
  fetchMore = 3,
  refetch = 4,
  poll = 6,
  ready = 7,
  error = 8,
}

export type QueryStoreValue = {
  queryString: string;
  variables: Object;
  previousVariables: Object;
  loading: boolean;
  networkStatus: NetworkStatus;
  networkError: Error;
  graphQLErrors: GraphQLError[];
  forceFetch: boolean;
  returnPartialData: boolean;
  lastRequestId: number;
  metadata: any;
};

export interface SelectionSetWithRoot {
  id: string;
  typeName: string;
  selectionSet: SelectionSet;
}

export function queries(
  previousState: QueryStore = {},
  action: ApolloAction,
): QueryStore {
  if (isQueryInitAction(action)) {
    const newState = { ...previousState } as QueryStore;

    const previousQuery = previousState[action.queryId];

    if (previousQuery && previousQuery.queryString !== action.queryString) {
      // XXX we're throwing an error here to catch bugs where a query gets overwritten by a new one.
      // we should implement a separate action for refetching so that QUERY_INIT may never overwrite
      // an existing query (see also: https://github.com/apollostack/apollo-client/issues/732)
      throw new Error('Internal Error: may not update existing query string in store');
    }

    let isSetVariables = false;

    let previousVariables: Object;
    if (
      action.storePreviousVariables &&
      previousQuery &&
      previousQuery.networkStatus !== NetworkStatus.loading
      // if the previous query was still loading, we don't want to remember it at all.
    ) {
      if (!isEqual(previousQuery.variables, action.variables)) {
        isSetVariables = true;
        previousVariables = previousQuery.variables;
      }
    }

    // TODO break this out into a separate function
    let newNetworkStatus = NetworkStatus.loading;

    if (isSetVariables) {
      newNetworkStatus = NetworkStatus.setVariables;
    } else if (action.isPoll) {
      newNetworkStatus = NetworkStatus.poll;
    } else if (action.isRefetch) {
      newNetworkStatus = NetworkStatus.refetch;
      // TODO: can we determine setVariables here if it's a refetch and the variables have changed?
    } else if (action.isPoll) {
      newNetworkStatus = NetworkStatus.poll;
    }

    // XXX right now if QUERY_INIT is fired twice, like in a refetch situation, we just overwrite
    // the store. We probably want a refetch action instead, because I suspect that if you refetch
    // before the initial fetch is done, you'll get an error.
    newState[action.queryId] = {
      queryString: action.queryString,
      variables: action.variables,
      previousVariables,
      loading: true,
      networkError: null,
      graphQLErrors: null,
      networkStatus: newNetworkStatus,
      forceFetch: action.forceFetch,
      returnPartialData: action.returnPartialData,
      lastRequestId: action.requestId,
      metadata: action.metadata,
    };

    return newState;
  } else if (isQueryResultAction(action)) {
    if (!previousState[action.queryId]) {
      return previousState;
    }

    // Ignore results from old requests
    if (action.requestId < previousState[action.queryId].lastRequestId) {
      return previousState;
    }

    const newState = { ...previousState } as QueryStore;
    const resultHasGraphQLErrors = graphQLResultHasError(action.result);

    newState[action.queryId] = {
      ...previousState[action.queryId],
      ...{
        loading: false,
        networkError: null,
        graphQLErrors: resultHasGraphQLErrors ? action.result.errors : null,
        previousVariables: null,
        networkStatus: NetworkStatus.ready,
      },
    } as QueryStoreValue;

    return newState;
  } else if (isQueryErrorAction(action)) {
    if (!previousState[action.queryId]) {
      return previousState;
    }

    // Ignore results from old requests
    if (action.requestId < previousState[action.queryId].lastRequestId) {
      return previousState;
    }

    const newState = { ...previousState } as QueryStore;

    newState[action.queryId] = {
      ...previousState[action.queryId],
      ...{
        loading: false,
        networkError: action.error,
        networkStatus: NetworkStatus.error,
      },
    } as QueryStoreValue;

    return newState;
  } else if (isQueryResultClientAction(action)) {
    if (!previousState[action.queryId]) {
      return previousState;
    }

    const newState = { ...previousState } as QueryStore;

    newState[action.queryId] = {
      ...previousState[action.queryId],
      ...{
        loading: !action.complete,
        networkError: null,
        previousVariables: null,
        // XXX I'm not sure what exactly action.complete really means. I assume it means we have the complete result
        // and do not need to hit the server. Not sure when we'd fire this action if the result is not complete, so that bears explanation.
        // We should write that down somewhere.
        networkStatus: action.complete ? NetworkStatus.ready : NetworkStatus.loading,
      },
    } as QueryStoreValue;

    return newState;
  } else if (isQueryStopAction(action)) {
    const newState = { ...previousState } as QueryStore;

<<<<<<< HEAD
    newState[action.queryId] = {
      ...previousState[action.queryId],
      ...{
        loading: false,
        stopped: true,
        networkStatus: NetworkStatus.ready,
      },
    } as QueryStoreValue;

=======
    delete newState[action.queryId];
>>>>>>> 85731949
    return newState;
  } else if (isStoreResetAction(action)) {
    return resetQueryState(previousState, action);
  }

  return previousState;
}

// Returns the new query state after we receive a store reset action.
// Note that we don't remove the query state for the query IDs that are associated with watchQuery()
// observables. This is because these observables are simply refetched and not
// errored in the event of a store reset.
function resetQueryState(state: QueryStore, action: StoreResetAction): QueryStore {
  const observableQueryIds = action.observableQueryIds;

  // keep only the queries with query ids that are associated with observables
  const newQueries = Object.keys(state).filter((queryId) => {
    return (observableQueryIds.indexOf(queryId) > -1);
  }).reduce((res, key) => {
    // XXX set loading to true so listeners don't trigger unless they want results with partial data
    res[key] = {
      ...state[key],
      ...{
        loading: true,
        networkStatus: NetworkStatus.loading,
      },
    };

    return res;
  }, {} as QueryStore);

  return newQueries;
}<|MERGE_RESOLUTION|>--- conflicted
+++ resolved
@@ -188,19 +188,7 @@
   } else if (isQueryStopAction(action)) {
     const newState = { ...previousState } as QueryStore;
 
-<<<<<<< HEAD
-    newState[action.queryId] = {
-      ...previousState[action.queryId],
-      ...{
-        loading: false,
-        stopped: true,
-        networkStatus: NetworkStatus.ready,
-      },
-    } as QueryStoreValue;
-
-=======
     delete newState[action.queryId];
->>>>>>> 85731949
     return newState;
   } else if (isStoreResetAction(action)) {
     return resetQueryState(previousState, action);
