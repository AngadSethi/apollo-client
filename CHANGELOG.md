--- conflicted
+++ resolved
@@ -1,4 +1,3 @@
-<<<<<<< HEAD
 ## Apollo Client 3.5.0 (not yet released)
 
 ### Improvements
@@ -43,14 +42,13 @@
 
 - Update `zen-observable-ts` to eliminate transitive dependency on `@types/zen-observable`. <br/>
   [@benjamn](https://github.com/benjamn) in [#8695](https://github.com/apollographql/apollo-client/pull/8695)
-=======
+
 ## Apollo Client 3.4.11 (not yet released)
 
 ### Bug Fixes
 
 - Fix [Vite](https://vitejs.dev) tree-shaking by calling the `checkDEV()` function (at least once) in the module that exports it, `@apollo/client/utilities/globals/index.ts`. <br/>
   [@benjamn](https://github.com/benjamn) in [#8767](https://github.com/apollographql/apollo-client/pull/8767)
->>>>>>> e0ea45c4
 
 ## Apollo Client 3.4.10
 
