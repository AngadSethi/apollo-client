--- conflicted
+++ resolved
@@ -1,15 +1,7 @@
-<<<<<<< HEAD
 ## Apollo Client 3.4.0 (not yet released)
-=======
-## Apollo Client 3.3.15 (not yet released)
->>>>>>> e1d920f4
 
 ### Bug fixes
 
-- Increment `queryInfo.lastRequestId` only when making a network request through the `ApolloLink` chain, rather than every time `fetchQueryByPolicy` is called. <br/>
-  [@dannycochran](https://github.com/dannycochran) in [#7956](https://github.com/apollographql/apollo-client/pull/7956)
-
-<<<<<<< HEAD
 - In Apollo Client 2.x, a `refetch` operation would always replace existing data in the cache. With the introduction of field policy `merge` functions in Apollo Client 3, existing field values could be inappropriately combined with incoming field values by a custom `merge` function that does not realize a `refetch` has happened.
 
   To give you more control over this behavior, we have introduced an `overwrite?: boolean = false` option for `cache.writeQuery` and `cache.writeFragment`, and an option called `refetchWritePolicy?: "merge" | "overwrite"` for `client.watchQuery`, `useQuery`, and other functions that accept `WatchQueryOptions`. You can use these options to make sure any `merge` functions involved in cache writes for `refetch` operations get invoked with `undefined` as their first argument, which simulates the absence of any existing data, while still giving the `merge` function a chance to determine the internal representation of the incoming data.
@@ -65,12 +57,17 @@
 
 - Pass `variables` and `context` to a mutation's `update` function <br/>
   [@jcreighton](https://github.com/jcreighton) in [#7902](https://github.com/apollographql/apollo-client/pull/7902)
+
 ### Documentation
 TBD
-=======
+
+## Apollo Client 3.3.15
+
+- Increment `queryInfo.lastRequestId` only when making a network request through the `ApolloLink` chain, rather than every time `fetchQueryByPolicy` is called. <br/>
+  [@dannycochran](https://github.com/dannycochran) in [#7956](https://github.com/apollographql/apollo-client/pull/7956)
+
 - During server-side rendering, allow initial `useQuery` calls to return final `{ loading: false, data }` results when the cache already contains the necessary data. <br/>
   [@benjamn](https://github.com/benjamn) in [#7983](https://github.com/apollographql/apollo-client/pull/7983)
->>>>>>> e1d920f4
 
 ## Apollo Client 3.3.14
 
