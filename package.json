--- conflicted
+++ resolved
@@ -85,12 +85,8 @@
     "lint-staged": "8.1.5",
     "lodash": "4.17.11",
     "pre-commit": "1.2.2",
-<<<<<<< HEAD
-    "prettier": "1.16.4",
+    "prettier": "1.17.0",
     "prop-types": "^15.7.2",
-=======
-    "prettier": "1.17.0",
->>>>>>> 91765799
     "react": "16.8.6",
     "react-dom": "16.8.6",
     "rollup": "1.10.0",
