{
  "name": "@apollo/client",
<<<<<<< HEAD
  "version": "3.7.0-alpha.4",
=======
  "version": "3.6.4",
>>>>>>> 8526708a
  "description": "A fully-featured caching GraphQL client.",
  "private": true,
  "keywords": [
    "apollo",
    "graphql",
    "react",
    "hooks",
    "client",
    "cache"
  ],
  "author": "packages@apollographql.com",
  "license": "MIT",
  "main": "./dist/main.cjs",
  "module": "./dist/index.js",
  "types": "./dist/index.d.ts",
  "sideEffects": false,
  "react-native": {
    "./dist/cache/inmemory/fixPolyfills.js": "./dist/cache/inmemory/fixPolyfills.native.js"
  },
  "repository": {
    "type": "git",
    "url": "git+https://github.com/apollographql/apollo-client.git"
  },
  "bugs": {
    "url": "https://github.com/apollographql/apollo-client/issues"
  },
  "homepage": "https://www.apollographql.com/docs/react/",
  "scripts": {
    "prebuild": "npm run clean",
    "build": "tsc",
    "postbuild": "npm run update-version && npm run invariants && npm run sourcemaps && npm run rollup && npm run prepdist && npm run postprocess-dist && npm run verify-version",
    "update-version": "node config/version.js update",
    "verify-version": "node config/version.js verify",
    "invariants": "ts-node-script config/processInvariants.ts",
    "sourcemaps": "ts-node-script config/rewriteSourceMaps.ts",
    "rollup": "rollup -c ./config/rollup.config.js",
    "prepdist": "node ./config/prepareDist.js",
    "postprocess-dist": "ts-node-script config/postprocessDist.ts",
    "clean": "rimraf -r dist coverage lib temp",
    "ci:precheck": "node config/precheck.js",
    "test": "jest --config ./config/jest.config.js",
    "test:debug": "node --inspect-brk node_modules/.bin/jest --config ./config/jest.config.js --runInBand --testTimeout 99999",
    "test:ci": "npm run test:coverage && npm run test:memory",
    "test:watch": "jest --config ./config/jest.config.js --watch",
    "test:memory": "cd scripts/memory && npm i && npm test",
    "test:coverage": "npm run coverage -- --ci --maxWorkers=2 --reporters=default --reporters=jest-junit",
    "coverage": "jest --config ./config/jest.config.js --verbose --coverage",
    "bundlesize": "npm run build && bundlesize",
    "predeploy": "npm run build",
    "deploy": "cd dist && npm publish --tag beta"
  },
  "bundlesize": [
    {
      "name": "apollo-client",
      "path": "./dist/apollo-client.min.cjs",
      "maxSize": "29.5kB"
    }
  ],
  "engines": {
    "npm": "^7.20.3 || ^8.0.0"
  },
  "peerDependencies": {
    "graphql": "^14.0.0 || ^15.0.0 || ^16.0.0",
    "graphql-ws": "^5.5.5",
    "react": "^16.8.0 || ^17.0.0 || ^18.0.0",
    "subscriptions-transport-ws": "^0.9.0 || ^0.11.0"
  },
  "peerDependenciesMeta": {
    "graphql-ws": {
      "optional": true
    },
    "react": {
      "optional": true
    },
    "subscriptions-transport-ws": {
      "optional": true
    }
  },
  "dependencies": {
    "@graphql-typed-document-node/core": "^3.1.1",
    "@wry/context": "^0.6.0",
    "@wry/equality": "^0.5.0",
    "@wry/trie": "^0.3.0",
    "graphql-tag": "^2.12.6",
    "hoist-non-react-statics": "^3.3.2",
    "optimism": "^0.16.1",
    "prop-types": "^15.7.2",
    "symbol-observable": "^4.0.0",
    "ts-invariant": "^0.10.3",
    "tslib": "^2.3.0",
    "zen-observable-ts": "^1.2.5"
  },
  "devDependencies": {
    "@babel/parser": "7.17.10",
    "@graphql-tools/schema": "8.3.11",
    "@rollup/plugin-node-resolve": "11.2.1",
    "@testing-library/react": "12.1.5",
    "@testing-library/react-hooks": "8.0.0",
    "@types/fast-json-stable-stringify": "2.0.0",
    "@types/fetch-mock": "7.3.5",
    "@types/glob": "7.2.0",
    "@types/hoist-non-react-statics": "3.3.1",
    "@types/jest": "27.5.1",
    "@types/lodash": "4.14.182",
    "@types/node": "16.11.35",
    "@types/react": "17.0.45",
    "@types/react-dom": "17.0.17",
    "@types/use-sync-external-store": "^0.0.3",
    "acorn": "8.7.1",
    "bundlesize": "0.18.1",
    "cross-fetch": "3.1.5",
    "crypto-hash": "1.3.0",
    "fetch-mock": "9.11.0",
    "glob": "8.0.3",
    "graphql": "16.5.0",
    "graphql-ws": "5.8.2",
    "jest": "27.5.1",
    "jest-fetch-mock": "3.0.3",
    "jest-junit": "13.2.0",
    "lodash": "4.17.21",
    "react": "17.0.2",
    "react-dom": "17.0.2",
    "recast": "0.21.1",
    "resolve": "1.22.0",
    "rimraf": "3.0.2",
    "rollup": "2.73.0",
    "rollup-plugin-terser": "7.0.2",
    "rxjs": "7.5.5",
    "subscriptions-transport-ws": "0.11.0",
    "terser": "5.13.1",
    "ts-jest": "27.1.4",
    "ts-node": "10.7.0",
    "typescript": "4.6.4",
    "wait-for-observables": "1.0.3",
    "whatwg-fetch": "3.6.2"
  },
  "publishConfig": {
    "access": "public"
  }
}<|MERGE_RESOLUTION|>--- conflicted
+++ resolved
@@ -1,10 +1,6 @@
 {
   "name": "@apollo/client",
-<<<<<<< HEAD
   "version": "3.7.0-alpha.4",
-=======
-  "version": "3.6.4",
->>>>>>> 8526708a
   "description": "A fully-featured caching GraphQL client.",
   "private": true,
   "keywords": [
