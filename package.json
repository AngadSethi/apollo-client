--- conflicted
+++ resolved
@@ -1,10 +1,6 @@
 {
   "name": "@apollo/client",
-<<<<<<< HEAD
   "version": "3.7.0-beta.0",
-=======
-  "version": "3.6.6",
->>>>>>> a9226c15
   "description": "A fully-featured caching GraphQL client.",
   "private": true,
   "keywords": [
@@ -60,11 +56,7 @@
     {
       "name": "apollo-client",
       "path": "./dist/apollo-client.min.cjs",
-<<<<<<< HEAD
       "maxSize": "29.8kB"
-=======
-      "maxSize": "29.6kB"
->>>>>>> a9226c15
     }
   ],
   "engines": {
