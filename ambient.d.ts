/*

  LODASH

*/
declare module 'lodash.isobject' {
  import main = require('~lodash/index');
  export = main.isObject;
}

declare module 'lodash.isequal' {
  import main = require('~lodash/index');
  export = main.isEqual;
}

declare module 'lodash.isarray' {
  import main = require('~lodash/index');
  export = main.isArray;
}

declare module 'lodash.isnull' {
  import main = require('~lodash/index');
  export = main.isNull;
}

declare module 'lodash.isstring' {
  import main = require('~lodash/index');
  export = main.isString;
}

declare module 'lodash.has' {
  import main = require('~lodash/index');
  export = main.has;
}

declare module 'lodash.assign' {
  import main = require('~lodash/index');
  export = main.assign;
}

declare module 'lodash.merge' {
  import main = require('~lodash/index');
  export = main.merge;
}

declare module 'lodash.includes' {
  import main = require('~lodash/index');
  export = main.includes;
}

declare module 'lodash.isnumber' {
  import main = require('~lodash/index');
  export = main.isNumber;
}

declare module 'lodash.isboolean' {
  import main = require('~lodash/index');
  export = main.isBoolean;
}

declare module 'lodash.isundefined' {
  import main = require('~lodash/index');
  export = main.isUndefined;
}

declare module 'lodash.forown' {
  import main = require('~lodash/index');
  export = main.forOwn;
}

declare module 'lodash.omit' {
  import main = require('~lodash/index');
  export = main.omit;
}

declare module 'lodash.mapvalues' {
  import main = require('~lodash/index');
  export = main.mapValues;
}

declare module 'lodash.clonedeep' {
  import main = require('~lodash/index');
  export = main.cloneDeep;
}

declare module 'lodash.countby' {
  import main = require('~lodash/index');
  export = main.countBy;
}

declare module 'lodash.identity' {
  import main = require('~lodash/index');
  export = main.identity;
}

<<<<<<< HEAD
declare module 'lodash.find' {
  import main = require('~lodash/index');
  export = main.find;
=======
declare module 'lodash.flatten' {
  import main = require('~lodash/index');
  export = main.flatten;
}

declare module 'lodash.pick' {
  import main = require('~lodash/index');
  export = main.pick;
>>>>>>> f3c1306a
}

/*

  GRAPHQL

*/
declare module 'graphql-tag/parser' {
  import { Source, ParseOptions, Document } from 'graphql';
  // XXX figure out how to directly export this method
  function parse(
      source: Source | string,
      options?: ParseOptions
  ): Document;
}

declare module 'graphql-tag/printer' {
  function print(ast: any): string;
}<|MERGE_RESOLUTION|>--- conflicted
+++ resolved
@@ -93,11 +93,11 @@
   export = main.identity;
 }
 
-<<<<<<< HEAD
 declare module 'lodash.find' {
   import main = require('~lodash/index');
   export = main.find;
-=======
+}
+
 declare module 'lodash.flatten' {
   import main = require('~lodash/index');
   export = main.flatten;
@@ -106,7 +106,6 @@
 declare module 'lodash.pick' {
   import main = require('~lodash/index');
   export = main.pick;
->>>>>>> f3c1306a
 }
 
 /*
