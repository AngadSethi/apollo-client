import { assert } from 'chai';
import { cloneDeep, assign, omit } from 'lodash';

import {
  SelectionNode,
  FieldNode,
  DefinitionNode,
  OperationDefinitionNode,
  ASTNode,
} from 'graphql';

import gql from 'graphql-tag';

import { withWarning } from './util/wrap';

import {
  writeQueryToStore,
  writeResultToStore,
  writeSelectionSetToStore,
} from '../src/data/writeToStore';

import {
  storeKeyNameFromField,
} from '../src/data/storeUtils';

import {
  NormalizedCache,
  StoreObject,
<<<<<<< HEAD
  IdValue,
=======
>>>>>>> f818447a
} from '../src/data/storeUtils';

import {
  HeuristicFragmentMatcher,
  IntrospectionFragmentMatcher,
} from '../src/data/fragmentMatcher';

import {
  getFragmentDefinitions,
  createFragmentMap,
} from '../src/queries/getFromAST';

const getIdField = ({id}: {id: string}) => id;

describe('writing to the store', () => {
  it('properly normalizes a trivial item', () => {
    const query = gql`
      {
        id,
        stringField,
        numberField,
        nullField
      }
    `;

    const result: any = {
      id: 'abcd',
      stringField: 'This is a string!',
      numberField: 5,
      nullField: null,
    };

    assert.deepEqual<NormalizedCache>(writeQueryToStore({
      query,
      result: cloneDeep(result),
    }), {
      'ROOT_QUERY': result,
    });
  });

  it('properly normalizes an aliased field', () => {
    const query = gql`
      {
        id,
        aliasedField: stringField,
        numberField,
        nullField
      }
    `;

    const result: any = {
      id: 'abcd',
      aliasedField: 'This is a string!',
      numberField: 5,
      nullField: null,
    };

    const normalized = writeQueryToStore({
      result,
      query,
    });

    assert.deepEqual(normalized, {
      'ROOT_QUERY': {
        id: 'abcd',
        stringField: 'This is a string!',
        numberField: 5,
        nullField: null,
      },
    });
  });

  it('properly normalizes a aliased fields with arguments', () => {
    const query = gql`
      {
        id,
        aliasedField1: stringField(arg: 1),
        aliasedField2: stringField(arg: 2),
        numberField,
        nullField
      }
    `;

    const result: any = {
      id: 'abcd',
      aliasedField1: 'The arg was 1!',
      aliasedField2: 'The arg was 2!',
      numberField: 5,
      nullField: null,
    };

    const normalized = writeQueryToStore({
      result,
      query,
    });

    assert.deepEqual(normalized, {
      'ROOT_QUERY': {
        id: 'abcd',
        'stringField({"arg":1})': 'The arg was 1!',
        'stringField({"arg":2})': 'The arg was 2!',
        numberField: 5,
        nullField: null,
      },
    });
  });

  it('properly normalizes a query with variables', () => {
    const query = gql`
      {
        id,
        stringField(arg: $stringArg),
        numberField(intArg: $intArg, floatArg: $floatArg),
        nullField
      }
    `;

    const variables = {
      intArg: 5,
      floatArg: 3.14,
      stringArg: 'This is a string!',
    };

    const result: any = {
      id: 'abcd',
      stringField: 'Heyo',
      numberField: 5,
      nullField: null,
    };

    const normalized = writeQueryToStore({
      result,
      query,
      variables,
    });

    assert.deepEqual(normalized, {
      'ROOT_QUERY': {
        id: 'abcd',
        nullField: null,
        'numberField({"intArg":5,"floatArg":3.14})': 5,
        'stringField({"arg":"This is a string!"})': 'Heyo',
      },
    });
  });

  it('properly normalizes a query with default values', () => {
    const query = gql`
      query someBigQuery($stringArg: String = "This is a default string!", $intArg: Int, $floatArg: Float){
        id,
        stringField(arg: $stringArg),
        numberField(intArg: $intArg, floatArg: $floatArg),
        nullField
      }
    `;

    const variables = {
      intArg: 5,
      floatArg: 3.14,
    };

    const result: any = {
      id: 'abcd',
      stringField: 'Heyo',
      numberField: 5,
      nullField: null,
    };

    const normalized = writeQueryToStore({
      result,
      query,
      variables,
    });

    assert.deepEqual(normalized, {
      'ROOT_QUERY': {
        id: 'abcd',
        nullField: null,
        'numberField({"intArg":5,"floatArg":3.14})': 5,
        'stringField({"arg":"This is a default string!"})': 'Heyo',
      },
    });
  });

  it('properly normalizes a nested object with an ID', () => {
    const query = gql`
      {
        id,
        stringField,
        numberField,
        nullField,
        nestedObj {
          id,
          stringField,
          numberField,
          nullField
        }
      }
    `;

    const result: any = {
      id: 'abcd',
      stringField: 'This is a string!',
      numberField: 5,
      nullField: null,
      nestedObj: {
        id: 'abcde',
        stringField: 'This is a string too!',
        numberField: 6,
        nullField: null,
      },
    };

    assert.deepEqual<NormalizedCache>(writeQueryToStore({
      query,
      result: cloneDeep(result),
      dataIdFromObject: getIdField,
    }), {
      'ROOT_QUERY': assign<{}>({}, assign({}, omit(result, 'nestedObj')), {
        nestedObj: {
          type: 'id',
          id: result.nestedObj.id,
          generated: false,
        },
      }),
      [result.nestedObj.id]: result.nestedObj,
    });
  });

  it('properly normalizes a nested object without an ID', () => {
    const query = gql`
      {
        id,
        stringField,
        numberField,
        nullField,
        nestedObj {
          stringField,
          numberField,
          nullField
        }
      }
    `;

    const result: any = {
      id: 'abcd',
      stringField: 'This is a string!',
      numberField: 5,
      nullField: null,
      nestedObj: {
        stringField: 'This is a string too!',
        numberField: 6,
        nullField: null,
      },
    };

    assert.deepEqual<NormalizedCache>(writeQueryToStore({
      query,
      result: cloneDeep(result),
    }), {
      'ROOT_QUERY': assign({}, assign({}, omit(result, 'nestedObj')), {
        nestedObj: {
          type: 'id',
          id: `$ROOT_QUERY.nestedObj`,
          generated: true,
        },
      }),
      [`$ROOT_QUERY.nestedObj`]: result.nestedObj,
    });
  });

  it('properly normalizes a nested object with arguments but without an ID', () => {
    const query = gql`
      {
        id,
        stringField,
        numberField,
        nullField,
        nestedObj(arg: "val") {
          stringField,
          numberField,
          nullField
        }
      }
    `;

    const result: any = {
      id: 'abcd',
      stringField: 'This is a string!',
      numberField: 5,
      nullField: null,
      nestedObj: {
        stringField: 'This is a string too!',
        numberField: 6,
        nullField: null,
      },
    };

    assert.deepEqual<NormalizedCache>(writeQueryToStore({
      query,
      result: cloneDeep(result),
    }), {
      'ROOT_QUERY': assign({}, assign({}, omit(result, 'nestedObj')), {
        'nestedObj({"arg":"val"})': {
          type: 'id',
          id: `$ROOT_QUERY.nestedObj({"arg":"val"})`,
          generated: true,
        },
      }),
      [`$ROOT_QUERY.nestedObj({"arg":"val"})`]: result.nestedObj,
    });
  });

  it('properly normalizes a nested array with IDs', () => {
    const query = gql`
      {
        id,
        stringField,
        numberField,
        nullField,
        nestedArray {
          id,
          stringField,
          numberField,
          nullField
        }
      }
    `;

    const result: any = {
      id: 'abcd',
      stringField: 'This is a string!',
      numberField: 5,
      nullField: null,
      nestedArray: [
        {
          id: 'abcde',
          stringField: 'This is a string too!',
          numberField: 6,
          nullField: null,
        },
        {
          id: 'abcdef',
          stringField: 'This is a string also!',
          numberField: 7,
          nullField: null,
        },
      ],
    };

    assert.deepEqual<NormalizedCache>(writeQueryToStore({
      query,
      result: cloneDeep(result),
      dataIdFromObject: getIdField,
    }), {
      'ROOT_QUERY': assign({}, assign({}, omit(result, 'nestedArray')), {
        nestedArray: result.nestedArray.map((obj: any) => ({
          type: 'id',
          id: obj.id,
          generated: false,
        })),
      }),
      [result.nestedArray[0].id]: result.nestedArray[0],
      [result.nestedArray[1].id]: result.nestedArray[1],
    });
  });

  it('properly normalizes a nested array with IDs and a null', () => {
    const query = gql`
      {
        id,
        stringField,
        numberField,
        nullField,
        nestedArray {
          id,
          stringField,
          numberField,
          nullField
        }
      }
    `;

    const result: any = {
      id: 'abcd',
      stringField: 'This is a string!',
      numberField: 5,
      nullField: null,
      nestedArray: [
        {
          id: 'abcde',
          stringField: 'This is a string too!',
          numberField: 6,
          nullField: null,
        },
        null,
      ],
    };

    assert.deepEqual<NormalizedCache>(writeQueryToStore({
      query,
      result: cloneDeep(result),
      dataIdFromObject: getIdField,
    }), {
      'ROOT_QUERY': assign<{}>({}, assign({}, omit(result, 'nestedArray')), {
        nestedArray: [
          { type: 'id', id: result.nestedArray[0].id, generated: false },
          null,
        ],
      }),
      [result.nestedArray[0].id]: result.nestedArray[0],
    });
  });

  it('properly normalizes a nested array without IDs', () => {
    const query = gql`
      {
        id,
        stringField,
        numberField,
        nullField,
        nestedArray {
          stringField,
          numberField,
          nullField
        }
      }
    `;

    const result: any = {
      id: 'abcd',
      stringField: 'This is a string!',
      numberField: 5,
      nullField: null,
      nestedArray: [
        {
          stringField: 'This is a string too!',
          numberField: 6,
          nullField: null,
        },
        {
          stringField: 'This is a string also!',
          numberField: 7,
          nullField: null,
        },
      ],
    };

    const normalized = writeQueryToStore({
      query,
      result: cloneDeep(result),
    });

    assert.deepEqual<NormalizedCache>(normalized, {
      'ROOT_QUERY': assign({}, assign({}, omit(result, 'nestedArray')), {
        nestedArray: [
          { type: 'id', generated: true, id: `ROOT_QUERY.nestedArray.0` },
          { type: 'id', generated: true, id: `ROOT_QUERY.nestedArray.1` },
        ],
      }),
      [`ROOT_QUERY.nestedArray.0`]: result.nestedArray[0],
      [`ROOT_QUERY.nestedArray.1`]: result.nestedArray[1],
    });
  });

  it('properly normalizes a nested array without IDs and a null item', () => {
    const query = gql`
      {
        id,
        stringField,
        numberField,
        nullField,
        nestedArray {
          stringField,
          numberField,
          nullField
        }
      }
    `;

    const result: any = {
      id: 'abcd',
      stringField: 'This is a string!',
      numberField: 5,
      nullField: null,
      nestedArray: [
        null,
        {
          stringField: 'This is a string also!',
          numberField: 7,
          nullField: null,
        },
      ],
    };

    const normalized = writeQueryToStore({
      query,
      result: cloneDeep(result),
    });

    assert.deepEqual<NormalizedCache>(normalized, {
      'ROOT_QUERY': assign({}, assign({}, omit(result, 'nestedArray')), {
        nestedArray: [
          null,
          { type: 'id', generated: true, id: `ROOT_QUERY.nestedArray.1` },
        ],
      }),
      [`ROOT_QUERY.nestedArray.1`]: result.nestedArray[1],
    });
  });

  it('properly normalizes an array of non-objects', () => {
    const query = gql`
      {
        id,
        stringField,
        numberField,
        nullField,
        simpleArray
      }
    `;

    const result: any = {
      id: 'abcd',
      stringField: 'This is a string!',
      numberField: 5,
      nullField: null,
      simpleArray: ['one', 'two', 'three'],
    };

    const normalized = writeQueryToStore({
      query,
      result: cloneDeep(result),
      dataIdFromObject: getIdField,
    });

    assert.deepEqual<NormalizedCache>(normalized, {
      'ROOT_QUERY': assign<{}>({}, assign({}, omit(result, 'simpleArray')), {
        simpleArray: {
          type: 'json',
          'json': [
            result.simpleArray[0],
            result.simpleArray[1],
            result.simpleArray[2],
          ],
        },
      }),
    });
  });

  it('properly normalizes an array of non-objects with null', () => {
    const query = gql`
      {
        id,
        stringField,
        numberField,
        nullField,
        simpleArray
      }
    `;

    const result: any = {
      id: 'abcd',
      stringField: 'This is a string!',
      numberField: 5,
      nullField: null,
      simpleArray: [null, 'two', 'three'],
    };

    const normalized = writeQueryToStore({
      query,
      result: cloneDeep(result),
    });

    assert.deepEqual<NormalizedCache>(normalized, {
      'ROOT_QUERY': assign<{}>({}, assign({}, omit(result, 'simpleArray')), {
        simpleArray: {
          type: 'json',
          json: [
            result.simpleArray[0],
            result.simpleArray[1],
            result.simpleArray[2],
          ],
        },
      }),
    });
  });

  it('merges nodes', () => {
    const query = gql`
      {
        id,
        numberField,
        nullField
      }
    `;

    const result: any = {
      id: 'abcd',
      numberField: 5,
      nullField: null,
    };

    const store = writeQueryToStore({
      query,
      result: cloneDeep(result),
      dataIdFromObject: getIdField,
    });

    const query2 = gql`
      {
        id,
        stringField,
        nullField
      }
    `;

    const result2: any = {
      id: 'abcd',
      stringField: 'This is a string!',
      nullField: null,
    };

    const store2 = writeQueryToStore({
      store,
      query: query2,
      result: result2,
      dataIdFromObject: getIdField,
    });

    assert.deepEqual<NormalizedCache>(store2, {
      'ROOT_QUERY': assign({}, result, result2),
    });
  });

  it('properly normalizes a nested object that returns null', () => {
    const query = gql`
      {
        id,
        stringField,
        numberField,
        nullField,
        nestedObj {
          id,
          stringField,
          numberField,
          nullField
        }
      }
    `;

    const result: any = {
      id: 'abcd',
      stringField: 'This is a string!',
      numberField: 5,
      nullField: null,
      nestedObj: null,
    };

    assert.deepEqual<NormalizedCache>(writeQueryToStore({
      query,
      result: cloneDeep(result),
    }), {
      'ROOT_QUERY': assign({}, assign({}, omit(result, 'nestedObj')), {
        nestedObj: null,
      }),
    });
  });

  it('properly normalizes an object with an ID when no extension is passed', () => {
    const query = gql`
      {
        people_one(id: "5") {
          id
          stringField
        }
      }
    `;

    const result: any = {
      people_one: {
        id: 'abcd',
        stringField: 'This is a string!',
      },
    };

    assert.deepEqual<NormalizedCache>(writeQueryToStore({
      query,
      result: cloneDeep(result),
    }), {
      'ROOT_QUERY': {
        'people_one({"id":"5"})': {
          type: 'id',
          id: '$ROOT_QUERY.people_one({"id":"5"})',
          generated: true,
        },
      },
      '$ROOT_QUERY.people_one({"id":"5"})': {
        'id': 'abcd',
        'stringField': 'This is a string!',
      },
    });
  });

  it('consistently serialize different types of input when passed inlined or as variable', () => {
    const testData = [
      {
        mutation: gql`mutation mut($in: Int!) { mut(inline: 5, variable: $in) { id } }`,
        variables: { in: 5 },
        expected: 'mut({"inline":5,"variable":5})',
      },
      {
        mutation: gql`mutation mut($in: Float!) { mut(inline: 5.5, variable: $in) { id } }`,
        variables: { in: 5.5 },
        expected: 'mut({"inline":5.5,"variable":5.5})',
      },
      {
        mutation: gql`mutation mut($in: String!) { mut(inline: "abc", variable: $in) { id } }`,
        variables: { in: 'abc' },
        expected: 'mut({"inline":"abc","variable":"abc"})',
      },
      {
        mutation: gql`mutation mut($in: Array!) { mut(inline: [1, 2], variable: $in) { id } }`,
        variables: { in: [1, 2] },
        expected: 'mut({"inline":[1,2],"variable":[1,2]})',
      },
      {
        mutation: gql`mutation mut($in: Object!) { mut(inline: {a: 1}, variable: $in) { id } }`,
        variables: { in: { a: 1 } },
        expected: 'mut({"inline":{"a":1},"variable":{"a":1}})',
      },
      {
        mutation: gql`mutation mut($in: Boolean!) { mut(inline: true, variable: $in) { id } }`,
        variables: { in: true },
        expected: 'mut({"inline":true,"variable":true})',
      },
    ];

    function isOperationDefinition(definition: DefinitionNode): definition is OperationDefinitionNode {
      return definition.kind === 'OperationDefinition';
    }

    function isField(selection: SelectionNode): selection is FieldNode {
      return selection.kind === 'Field';
    }

    testData.forEach((data) => {
      data.mutation.definitions.forEach((definition: OperationDefinitionNode) => {
        if (isOperationDefinition(definition)) {
          definition.selectionSet.selections.forEach((selection) => {
            if (isField(selection)) {
              assert.equal(storeKeyNameFromField(selection, data.variables), data.expected);
            }
          });
        }
      });
    });
  });

  it('properly normalizes a mutation with object or array parameters and variables', () => {
    const mutation = gql`
      mutation some_mutation(
          $nil: ID,
          $in: Object
        ) {
        some_mutation(
          input: {
            id: "5",
            arr: [1,{a:"b"}],
            obj: {a:"b"},
            num: 5.5,
            nil: $nil,
            bo: true
          },
        ) {
          id,
        }
        some_mutation_with_variables(
          input: $in,
        ) {
          id,
        }
      }
    `;

    const result: any = {
      some_mutation: {
        id: 'id',
      },
      some_mutation_with_variables: {
        id: 'id',
      },
    };

    const variables: any = {
      nil: null,
      in: {
        id: '5',
        arr: [1, { a: 'b' }],
        obj: { a: 'b' },
        num: 5.5,
        nil: null,
        bo: true,
      },
    };

    function isOperationDefinition(value: ASTNode): value is OperationDefinitionNode {
      return value.kind === 'OperationDefinition';
    }

    mutation.definitions.map((def: OperationDefinitionNode) => {
      if (isOperationDefinition(def)) {
        assert.deepEqual<NormalizedCache>(writeSelectionSetToStore({
          dataId: '5',
          selectionSet: def.selectionSet,
          result: cloneDeep(result),
          context: {
            store: {},
            variables,
            dataIdFromObject: () => '5',
          },
        }), {
          '5': {
            'some_mutation({"input":{"id":"5","arr":[1,{"a":"b"}],"obj":{"a":"b"},"num":5.5,"nil":null,"bo":true}})': {
              type: 'id',
              id: '5',
              generated: false,
            },
            'some_mutation_with_variables({"input":{"id":"5","arr":[1,{"a":"b"}],"obj":{"a":"b"},"num":5.5,"nil":null,"bo":true}})': {
              type: 'id',
              id: '5',
              generated: false,
            },
            'id': 'id',
          },
        });
      } else {
        throw 'No operation definition found';
      }
    });
  });

  describe('type escaping', () => {
    const dataIdFromObject = (object: any) => {
      if (object.__typename && object.id) {
        return object.__typename + '__' + object.id;
      }
      return undefined;
    };

    it('should correctly escape generated ids', () => {
      const query = gql`
        query {
          author {
            firstName
            lastName
          }
        }`;
      const data = {
        author: {
          firstName: 'John',
          lastName: 'Smith',
        },
      };
      const expStore = {
        ROOT_QUERY: {
          author: {
            type: 'id',
            id: '$ROOT_QUERY.author',
            generated: true,
          },
        },
        '$ROOT_QUERY.author': data.author,
      };
      assert.deepEqual<NormalizedCache>(writeQueryToStore({
        result: data,
        query,
      }), expStore);
    });

    it('should correctly escape real ids', () => {
      const query = gql`
        query {
          author {
            firstName
            id
            __typename
          }
        }`;
      const data = {
        author: {
          firstName: 'John',
          id: '129',
          __typename: 'Author',
        },
      };
      const expStore = {
        ROOT_QUERY: {
          author: {
            type: 'id',
            id: dataIdFromObject(data.author),
            generated: false,
          },
        },
        [dataIdFromObject(data.author)!]: {
          firstName: data.author.firstName,
          id: data.author.id,
          __typename: data.author.__typename,
        },
      };
      assert.deepEqual<NormalizedCache>(writeQueryToStore({
        result: data,
        query,
        dataIdFromObject,
      }), expStore);
    });

    it('should correctly escape json blobs', () => {
      const query = gql`
        query {
          author {
            info
            id
            __typename
          }
        }`;
      const data = {
        author: {
          info: {
            name: 'John',
          },
          id: '129',
          __typename: 'Author',
        },
      };
      const expStore = {
        ROOT_QUERY: {
          author: {
            type: 'id',
            id: dataIdFromObject(data.author),
            generated: false,
          },
        },
        [dataIdFromObject(data.author)!]: {
          __typename: data.author.__typename,
          id: data.author.id,
          info: {
            type: 'json',
            json: data.author.info,
          },
        },
      };
      assert.deepEqual<NormalizedCache>(writeQueryToStore({
        result: data,
        query,
        dataIdFromObject,
      }), expStore);
    });
  });

  it('should merge objects when overwriting a generated id with a real id', () => {
    const dataWithoutId = {
      author: {
        firstName: 'John',
        lastName: 'Smith',
      },
    };

    const dataWithId = {
      author: {
        firstName: 'John',
        id: '129',
        __typename: 'Author',
      },
    };
    const dataIdFromObject = (object: any) => {
      if (object.__typename && object.id) {
        return object.__typename + '__' + object.id;
      }
      return undefined;
    };
    const queryWithoutId = gql`
      query {
        author {
          firstName
          lastName
        }
      }`;
    const queryWithId = gql`
      query {
        author {
          firstName
          id
          __typename
        }
      }`;
    const expStoreWithoutId = {
      '$ROOT_QUERY.author': {
        firstName: 'John',
        lastName: 'Smith',
      },
      ROOT_QUERY: {
        'author': {
          type: 'id',
          id: '$ROOT_QUERY.author',
          generated: true,
        },
      },
    };
    const expStoreWithId = {
      'Author__129': {
        firstName: 'John',
        lastName: 'Smith',
        id: '129',
        __typename: 'Author',
      },
      ROOT_QUERY: {
        author: {
          type: 'id',
          id: 'Author__129',
          generated: false,
        },
      },
    };
    const storeWithoutId = writeQueryToStore({
      result: dataWithoutId,
      query: queryWithoutId,
      dataIdFromObject,
    });
    assert.deepEqual<NormalizedCache>(storeWithoutId, expStoreWithoutId);
    const storeWithId = writeQueryToStore({
      result: dataWithId,
      query: queryWithId,
      store: storeWithoutId,
      dataIdFromObject,
    });
    assert.deepEqual<NormalizedCache>(storeWithId, expStoreWithId);
  });

  it('does not swallow errors other than field errors', () => {
    const query = gql`
      query {
        ...notARealFragment
        fortuneCookie
      }`;
    const result: any = {
      fortuneCookie: 'Star Wars unit tests are boring',
    };
    assert.throws(() => {
      writeQueryToStore({
        result,
        query,
      });
    }, /No fragment/);
  });

  it('does not change object references if the value is the same', () => {
    const query = gql`
      {
        id,
        stringField,
        numberField,
        nullField
      }
    `;

    const result: any = {
      id: 'abcd',
      stringField: 'This is a string!',
      numberField: 5,
      nullField: null,
    };
    const store = writeQueryToStore({
      query,
      result: cloneDeep(result),
    });

    const newStore = writeQueryToStore({
      query,
      result: cloneDeep(result),
      store: assign({}, store) as NormalizedCache,
    });

    Object.keys(store).forEach((field) => {
      assert.equal(store[field], newStore[field], 'references are the same');
    });
  });

  describe('writeResultToStore shape checking', () => {
    const query = gql`
      query {
        todos {
          id
          name
          description
        }
      }
    `;

    it('should write the result data without validating its shape when a fragment matcher is not provided', () => {
      const result = {
        todos: [
          {
            id: '1',
            name: 'Todo 1',
          },
        ],
      };

      const newStore = writeResultToStore({
        dataId: 'ROOT_QUERY',
        result,
        document: query,
        dataIdFromObject: getIdField,
      });

      assert.deepEqual<StoreObject>(newStore['1'], result.todos[0]);
    });

    it('should warn when it receives the wrong data with non-union fragments (using an heuristic matcher)', () => {
      const fragmentMatcherFunction = new HeuristicFragmentMatcher().match;

      const result = {
        todos: [
          {
            id: '1',
            name: 'Todo 1',
          },
        ],
      };

      return withWarning(() => {
        const newStore = writeResultToStore({
          dataId: 'ROOT_QUERY',
          result,
          document: query,
          dataIdFromObject: getIdField,
          fragmentMatcherFunction,
        });

        assert.deepEqual<StoreObject>(newStore['1'], result.todos[0]);
      }, /Missing field description/);
    });


    it('should warn when it receives the wrong data inside a fragment (using an introspection matcher)', () => {
      const fragmentMatcherFunction = new IntrospectionFragmentMatcher({
        introspectionQueryResultData: {
          __schema: {
            types: [
              {
                kind: 'UNION',
                name: 'Todo',
                possibleTypes: [
                  { name: 'ShoppingCartItem' },
                  { name: 'TaskItem' },
                ],
              },
            ],
          },
        },
      }).match;

      const queryWithInterface = gql`
        query {
          todos {
            id
            name
            description
            ...TodoFragment
          }
        }

        fragment TodoFragment on Todo {
          ...on ShoppingCartItem {
            price
            __typename
          }
          ...on TaskItem {
            date
            __typename
          }
          __typename
        }
      `;

      const result = {
        todos: [
          {
            id: '1',
            name: 'Todo 1',
            description: 'Description 1',
            __typename: 'ShoppingCartItem',
          },
        ],
      };

      return withWarning(() => {
        const newStore = writeResultToStore({
          dataId: 'ROOT_QUERY',
          result,
          document: queryWithInterface,
          dataIdFromObject: getIdField,
          fragmentMatcherFunction,
        });

        assert.deepEqual(newStore['1'], result.todos[0]);
      }, /Missing field price/);
    });

    it('should not warn if a field is null', () => {
      const result = {
        todos: null,
      };

      const newStore = writeResultToStore({
        dataId: 'ROOT_QUERY',
        result,
        document: query,
        dataIdFromObject: getIdField,
      });

      assert.deepEqual(newStore['ROOT_QUERY'], { todos: null });
    });
  });

  it('throws when trying to write an object without id that was previously queried with id', () => {
    const store = {
      'ROOT_QUERY': assign({}, {
        __typename: 'Query',
        item: {
          type: 'id',
          id: 'abcd',
          generated: false,
        } as IdValue,
      }) as StoreObject,
      abcd: assign({}, {
        id: 'abcd',
        __typename: 'Item',
        stringField: 'This is a string!',
      }) as StoreObject,
    } as NormalizedCache;

    assert.throws(() => {
      writeQueryToStore({
        store,
        result: {
          item: {
            __typename: 'Item',
            stringField: 'This is still a string!',
          },
        },
        query: gql`
          query {
            item {
              stringField
            }
          }
        `,
        dataIdFromObject: getIdField,
      });
    }, /stringField(.|\n)*abcd/g);

    assert.throws(() => {
      writeResultToStore({
        store,
        result: {
          item: {
            __typename: 'Item',
            stringField: 'This is still a string!',
          },
        },
        dataId: 'ROOT_QUERY',
        document: gql`
          query {
            item {
              stringField
            }
          }
        `,
        dataIdFromObject: getIdField,
      });
    }, /stringField(.|\n)*abcd/g);
  });
});<|MERGE_RESOLUTION|>--- conflicted
+++ resolved
@@ -26,10 +26,7 @@
 import {
   NormalizedCache,
   StoreObject,
-<<<<<<< HEAD
   IdValue,
-=======
->>>>>>> f818447a
 } from '../src/data/storeUtils';
 
 import {
